--- conflicted
+++ resolved
@@ -124,15 +124,10 @@
         }
     }
 
-<<<<<<< HEAD
     cmd.stdout(Stdio::piped())
         .stderr(Stdio::piped())
         .spawn()?
         .wait()?;
-    delete_linker_script().unwrap();
-=======
-    cmd.spawn()?.wait()?;
->>>>>>> fe250ec9
     Ok(())
 }
 
